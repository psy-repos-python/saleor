--- conflicted
+++ resolved
@@ -27,13 +27,6 @@
     )
 
     class Meta:
-<<<<<<< HEAD
-        description = dedent(
-            """A static page that can be manually added by a shop
-        operator through the dashboard."""
-        )
-        exclude_fields = ["voucher_set", "sale_set", "menuitem_set", "translations"]
-=======
         description = """A static page that can be manually added by a shop
                operator through the dashboard."""
         only_fields = [
@@ -48,7 +41,6 @@
             "slug",
             "title",
         ]
->>>>>>> e81494c9
         interfaces = [relay.Node]
         model = models.Page
 
