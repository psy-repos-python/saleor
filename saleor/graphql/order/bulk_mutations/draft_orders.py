import graphene
from django.core.exceptions import ValidationError

from ....order import OrderStatus, models
from ...core.mutations import ModelBulkDeleteMutation


class DraftOrderBulkDelete(ModelBulkDeleteMutation):
    class Arguments:
        ids = graphene.List(
            graphene.ID, required=True, description="List of draft order IDs to delete."
        )

    class Meta:
        description = "Deletes draft orders."
        model = models.Order
        permissions = ("order.manage_orders",)

    @classmethod
    def clean_instance(cls, info, instance):
        if instance.status != OrderStatus.DRAFT:
<<<<<<< HEAD
            cls.add_error(errors, "id", "Cannot delete non-draft orders.")

    @classmethod
    def user_is_allowed(cls, user, input):
        return user.has_perm("order.manage_orders")
=======
            raise ValidationError({"id": "Cannot delete non-draft orders."})


class DraftOrderLinesBulkDelete(ModelBulkDeleteMutation):
    class Arguments:
        ids = graphene.List(
            graphene.ID, required=True, description="List of order lines IDs to delete."
        )

    class Meta:
        description = "Deletes order lines."
        model = models.OrderLine
        permissions = ("order.manage_orders",)

    @classmethod
    def clean_instance(cls, _info, instance):
        if instance.order.status != OrderStatus.DRAFT:
            raise ValidationError({"id": "Cannot delete line for non-draft orders."})
>>>>>>> e81494c9
<|MERGE_RESOLUTION|>--- conflicted
+++ resolved
@@ -19,13 +19,6 @@
     @classmethod
     def clean_instance(cls, info, instance):
         if instance.status != OrderStatus.DRAFT:
-<<<<<<< HEAD
-            cls.add_error(errors, "id", "Cannot delete non-draft orders.")
-
-    @classmethod
-    def user_is_allowed(cls, user, input):
-        return user.has_perm("order.manage_orders")
-=======
             raise ValidationError({"id": "Cannot delete non-draft orders."})
 
 
@@ -43,5 +36,4 @@
     @classmethod
     def clean_instance(cls, _info, instance):
         if instance.order.status != OrderStatus.DRAFT:
-            raise ValidationError({"id": "Cannot delete line for non-draft orders."})
->>>>>>> e81494c9
+            raise ValidationError({"id": "Cannot delete line for non-draft orders."})