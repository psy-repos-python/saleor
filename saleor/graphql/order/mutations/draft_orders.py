import graphene
from django.core.exceptions import ValidationError
from graphene.types import InputObjectType
<<<<<<< HEAD
from graphql_jwt.decorators import permission_required
from graphql_jwt.exceptions import PermissionDenied
=======
>>>>>>> e81494c9

from ....account.models import User
from ....core.exceptions import InsufficientStock
from ....core.utils.taxes import ZERO_TAXED_MONEY
from ....order import OrderStatus, events, models
from ....order.utils import (
    add_variant_to_order,
    allocate_stock,
    change_order_line_quantity,
    delete_order_line,
    recalculate_order,
)
from ...account.i18n import I18nMixin
from ...account.types import AddressInput
from ...core.mutations import BaseMutation, ModelDeleteMutation, ModelMutation
from ...core.scalars import Decimal
from ...product.types import ProductVariant
from ..types import Order, OrderLine
from ..utils import validate_draft_order


class OrderLineInput(graphene.InputObjectType):
    quantity = graphene.Int(
        description="Number of variant items ordered.", required=True
    )


class OrderLineCreateInput(OrderLineInput):
    variant_id = graphene.ID(
        description="Product variant ID.", name="variantId", required=True
    )


class DraftOrderInput(InputObjectType):
    billing_address = AddressInput(description="Billing address of the customer.")
    user = graphene.ID(
        descripton="Customer associated with the draft order.", name="user"
    )
    user_email = graphene.String(description="Email address of the customer.")
    discount = Decimal(description="Discount amount for the order.")
    shipping_address = AddressInput(description="Shipping address of the customer.")
    shipping_method = graphene.ID(
        description="ID of a selected shipping method.", name="shippingMethod"
    )
    voucher = graphene.ID(
        description="ID of the voucher associated with the order", name="voucher"
    )


class DraftOrderCreateInput(DraftOrderInput):
    lines = graphene.List(
        OrderLineCreateInput,
<<<<<<< HEAD
        description=dedent(
            """Variant line input consisting of variant ID
        and quantity of products."""
        ),
=======
        description="""Variant line input consisting of variant ID
        and quantity of products.""",
>>>>>>> e81494c9
    )


class DraftOrderCreate(ModelMutation, I18nMixin):
    class Arguments:
        input = DraftOrderCreateInput(
            required=True, description="Fields required to create an order."
        )

    class Meta:
        description = "Creates a new draft order."
        model = models.Order
        permissions = ("order.manage_orders",)

    @classmethod
<<<<<<< HEAD
    def clean_input(cls, info, instance, input, errors):
        shipping_address = input.pop("shipping_address", None)
        billing_address = input.pop("billing_address", None)
        cleaned_input = super().clean_input(info, instance, input, errors)
        lines = input.pop("lines", None)
        if lines:
            variant_ids = [line.get("variant_id") for line in lines]
            variants = cls.get_nodes_or_error(
                ids=variant_ids,
                only_type=ProductVariant,
                errors=errors,
                field="variants",
            )
            quantities = [line.get("quantity") for line in lines]
            cleaned_input["variants"] = variants
            cleaned_input["quantities"] = quantities
=======
    def clean_input(cls, info, instance, data):
        shipping_address = data.pop("shipping_address", None)
        billing_address = data.pop("billing_address", None)
        cleaned_input = super().clean_input(info, instance, data)

        lines = data.pop("lines", None)
        if lines:
            variant_ids = [line.get("variant_id") for line in lines]
            variants = cls.get_nodes_or_error(variant_ids, "variants", ProductVariant)
            quantities = [line.get("quantity") for line in lines]
            cleaned_input["variants"] = variants
            cleaned_input["quantities"] = quantities

>>>>>>> e81494c9
        cleaned_input["status"] = OrderStatus.DRAFT
        display_gross_prices = info.context.site.settings.display_gross_prices
        cleaned_input["display_gross_prices"] = display_gross_prices

        # Set up default addresses if possible
        user = cleaned_input.get("user")
        if user and not shipping_address:
            cleaned_input["shipping_address"] = user.default_shipping_address
        if user and not billing_address:
            cleaned_input["billing_address"] = user.default_billing_address

        if shipping_address:
<<<<<<< HEAD
            shipping_address, errors = cls.validate_address(
                shipping_address,
                errors,
                "shipping_address",
                instance=instance.shipping_address,
            )
            cleaned_input["shipping_address"] = shipping_address
        if billing_address:
            billing_address, errors = cls.validate_address(
                billing_address,
                errors,
                "billing_address",
                instance=instance.billing_address,
=======
            shipping_address = cls.validate_address(
                shipping_address, instance=instance.shipping_address
            )
            cleaned_input["shipping_address"] = shipping_address
        if billing_address:
            billing_address = cls.validate_address(
                billing_address, instance=instance.billing_address
>>>>>>> e81494c9
            )
            cleaned_input["billing_address"] = billing_address
        return cleaned_input

<<<<<<< HEAD
    @classmethod
    def user_is_allowed(cls, user, input):
        return user.has_perm("order.manage_orders")

    @classmethod
    def save(cls, info, instance, cleaned_input):
=======
    @staticmethod
    def _save_addresses(instance, cleaned_input):
        # Create the draft creation event
>>>>>>> e81494c9
        shipping_address = cleaned_input.get("shipping_address")
        if shipping_address:
            shipping_address.save()
            instance.shipping_address = shipping_address.get_copy()
        billing_address = cleaned_input.get("billing_address")
        if billing_address:
            billing_address.save()
            instance.billing_address = billing_address.get_copy()
<<<<<<< HEAD
        super().save(info, instance, cleaned_input)
        instance.save(update_fields=["billing_address", "shipping_address"])
        variants = cleaned_input.get("variants")
        quantities = cleaned_input.get("quantities")
=======

    @staticmethod
    def _save_lines(info, instance, quantities, variants):
>>>>>>> e81494c9
        if variants and quantities:
            lines = []
            for variant, quantity in zip(variants, quantities):
                lines.append((quantity, variant))
                add_variant_to_order(
                    instance,
                    variant,
                    quantity,
                    allow_overselling=True,
                    track_inventory=False,
                )
<<<<<<< HEAD
=======

            # New event
            events.draft_order_added_products_event(
                order=instance, user=info.context.user, order_lines=lines
            )

    @classmethod
    def _commit_changes(cls, info, instance, cleaned_input):
        created = instance.pk
        super().save(info, instance, cleaned_input)

        # Create draft created event if the instance is from scratch
        if not created:
            events.draft_order_created_event(order=instance, user=info.context.user)

        instance.save(update_fields=["billing_address", "shipping_address"])

    @classmethod
    def save(cls, info, instance, cleaned_input):
        # Process addresses
        cls._save_addresses(instance, cleaned_input)

        # Save any changes create/update the draft
        cls._commit_changes(info, instance, cleaned_input)

        # Process any lines to add
        cls._save_lines(
            info,
            instance,
            cleaned_input.get("quantities"),
            cleaned_input.get("variants"),
        )

        # Post-process the results
>>>>>>> e81494c9
        recalculate_order(instance)


class DraftOrderUpdate(DraftOrderCreate):
    class Arguments:
        id = graphene.ID(required=True, description="ID of an order to update.")
        input = DraftOrderInput(
            required=True, description="Fields required to update an order."
        )

    class Meta:
        description = "Updates a draft order."
        model = models.Order
        permissions = ("order.manage_orders",)


class DraftOrderDelete(ModelDeleteMutation):
    class Arguments:
        id = graphene.ID(required=True, description="ID of a draft order to delete.")

    class Meta:
        description = "Deletes a draft order."
        model = models.Order
<<<<<<< HEAD

    @classmethod
    def user_is_allowed(cls, user, input):
        return user.has_perm("order.manage_orders")
=======
        permissions = ("order.manage_orders",)
>>>>>>> e81494c9


class DraftOrderComplete(BaseMutation):
    order = graphene.Field(Order, description="Completed order.")

    class Arguments:
        id = graphene.ID(
            required=True, description="ID of the order that will be completed."
        )

    class Meta:
        description = "Completes creating an order."
<<<<<<< HEAD
=======
        permissions = ("order.manage_orders",)
>>>>>>> e81494c9

    @classmethod
    def update_user_fields(cls, order):
        if order.user:
            order.user_email = order.user.email
        elif order.user_email:
            try:
                order.user = User.objects.get(email=order.user_email)
            except User.DoesNotExist:
                order.user = None

    @classmethod
<<<<<<< HEAD
    @permission_required("order.manage_orders")
    def mutate(cls, root, info, id):
        # DEMO: disable mutations
        raise PermissionDenied("Be aware admin pirate! API runs in read only mode!")

        errors = []
        order = cls.get_node_or_error(info, id, errors, "id", Order)
        if order:
            errors = can_finalize_draft_order(order, errors)
        if errors:
            return cls(errors=errors)

=======
    def perform_mutation(cls, _root, info, id):
        order = cls.get_node_or_error(info, id, only_type=Order)
        validate_draft_order(order)
>>>>>>> e81494c9
        cls.update_user_fields(order)
        order.status = OrderStatus.UNFULFILLED

        if not order.is_shipping_required():
            order.shipping_method_name = None
            order.shipping_price = ZERO_TAXED_MONEY
            if order.shipping_address:
                order.shipping_address.delete()

        order.save()

        oversold_items = []
        for line in order:
            try:
                line.variant.check_quantity(line.quantity)
                allocate_stock(line.variant, line.quantity)
            except InsufficientStock:
                allocate_stock(line.variant, line.variant.quantity_available)
                oversold_items.append(str(line))

        events.order_created_event(order=order, user=info.context.user, from_draft=True)

        if oversold_items:
<<<<<<< HEAD
            order.events.create(
                type=OrderEvents.OVERSOLD_ITEMS.value,
                user=info.context.user,
                parameters={"oversold_items": oversold_items},
            )
        order.events.create(
            type=OrderEvents.PLACED_FROM_DRAFT.value, user=info.context.user
        )
=======
            events.draft_order_oversold_items_event(
                order=order, user=info.context.user, oversold_items=oversold_items
            )

>>>>>>> e81494c9
        return DraftOrderComplete(order=order)


class DraftOrderLinesCreate(BaseMutation):
<<<<<<< HEAD
    order = graphene.Field(
        graphene.NonNull(Order), description="A related draft order."
    )
    order_lines = graphene.List(
        graphene.NonNull(OrderLine),
        description="List of newly added order lines.",
        required=True,
=======
    order = graphene.Field(Order, description="A related draft order.")
    order_lines = graphene.List(
        graphene.NonNull(OrderLine), description="List of newly added order lines."
>>>>>>> e81494c9
    )

    class Arguments:
        id = graphene.ID(
            required=True, description="ID of the draft order to add the lines to."
        )
        input = graphene.List(
            OrderLineCreateInput,
            required=True,
<<<<<<< HEAD
            description=dedent("""Fields required to add order lines."""),
=======
            description="Fields required to add order lines.",
>>>>>>> e81494c9
        )

    class Meta:
        description = "Create order lines for a draft order."
<<<<<<< HEAD

    @classmethod
    @permission_required("order.manage_orders")
    def mutate(cls, root, info, id, input):
        # DEMO: disable mutations
        raise PermissionDenied("Be aware admin pirate! API runs in read only mode!")

        errors = []
        order = cls.get_node_or_error(info, id, errors, "id", Order)
        if not order:
            return DraftOrderLinesCreate(errors=errors)
        if order.status != OrderStatus.DRAFT:
            cls.add_error(errors, "order_id", "Only draft orders can be edited.")

        lines = []
        for input_line in input:
            variant_id = input_line["variant_id"]
            variant = cls.get_node_or_error(
                info, variant_id, errors, "variant_id", ProductVariant
=======
        permissions = ("order.manage_orders",)

    @classmethod
    def perform_mutation(cls, _root, info, **data):
        order = cls.get_node_or_error(info, data.get("id"), only_type=Order)
        if order.status != OrderStatus.DRAFT:
            raise ValidationError({"id": "Only draft orders can be edited."})

        lines_to_add = []
        for input_line in data.get("input"):
            variant_id = input_line["variant_id"]
            variant = cls.get_node_or_error(
                info, variant_id, "variant_id", only_type=ProductVariant
>>>>>>> e81494c9
            )
            quantity = input_line["quantity"]
            if quantity > 0:
                if variant:
<<<<<<< HEAD
                    line = add_variant_to_order(
                        order, variant, quantity, allow_overselling=True
                    )
                    lines.append(line)
            else:
                cls.add_error(
                    errors,
                    "quantity",
                    "Ensure this value is greater than or equal to 1.",
                )

        recalculate_order(order)
        return DraftOrderLinesCreate(order=order, order_lines=lines, errors=errors)
=======
                    lines_to_add.append((quantity, variant))
            else:
                raise ValidationError(
                    {"quantity": "Ensure this value is greater than or equal to 1."}
                )

        # Add the lines
        lines = [
            add_variant_to_order(order, variant, quantity, allow_overselling=True)
            for quantity, variant in lines_to_add
        ]

        # Create the event
        events.draft_order_added_products_event(
            order=order, user=info.context.user, order_lines=lines_to_add
        )

        recalculate_order(order)
        return DraftOrderLinesCreate(order=order, order_lines=lines)
>>>>>>> e81494c9


class DraftOrderLineDelete(BaseMutation):
    order = graphene.Field(Order, description="A related draft order.")
    order_line = graphene.Field(
        OrderLine, description="An order line that was deleted."
    )

    class Arguments:
        id = graphene.ID(description="ID of the order line to delete.", required=True)

    class Meta:
        description = "Deletes an order line from a draft order."
<<<<<<< HEAD

    @classmethod
    @permission_required("order.manage_orders")
    def mutate(cls, root, info, id):
        # DEMO: disable mutations
        raise PermissionDenied("Be aware admin pirate! API runs in read only mode!")

        errors = []
        line = cls.get_node_or_error(info, id, errors, "id", OrderLine)
        if not line:
            return DraftOrderLineDelete(errors=errors)

        order = line.order
        if order.status != OrderStatus.DRAFT:
            cls.add_error(errors, "id", "Only draft orders can be edited.")
        if not errors:
            db_id = line.id
            delete_order_line(line)
            line.id = db_id
            recalculate_order(order)
        return DraftOrderLineDelete(errors=errors, order=order, order_line=line)
=======
        permissions = ("order.manage_orders",)

    @classmethod
    def perform_mutation(cls, _root, info, id):
        line = cls.get_node_or_error(info, id, only_type=OrderLine)
        order = line.order
        if order.status != OrderStatus.DRAFT:
            raise ValidationError({"id": "Only draft orders can be edited."})

        db_id = line.id
        delete_order_line(line)
        line.id = db_id

        # Create the removal event
        events.draft_order_removed_products_event(
            order=order, user=info.context.user, order_lines=[(line.quantity, line)]
        )

        recalculate_order(order)
        return DraftOrderLineDelete(order=order, order_line=line)
>>>>>>> e81494c9


class DraftOrderLineUpdate(ModelMutation):
    order = graphene.Field(Order, description="A related draft order.")

    class Arguments:
        id = graphene.ID(description="ID of the order line to update.", required=True)
        input = OrderLineInput(
            required=True, description="Fields required to update an order line"
        )

    class Meta:
        description = "Updates an order line of a draft order."
        model = models.OrderLine
        permissions = ("order.manage_orders",)

    @classmethod
<<<<<<< HEAD
    def user_is_allowed(cls, user, input):
        return user.has_perm("order.manage_orders")

    @classmethod
    def clean_input(cls, info, instance, input, errors):
        cleaned_input = super().clean_input(info, instance, input, errors)
        if instance.order.status != OrderStatus.DRAFT:
            cls.add_error(errors, "id", "Only draft orders can be edited.")

        quantity = input["quantity"]
        if quantity <= 0:
            cls.add_error(
                errors, "quantity", "Ensure this value is greater than or equal to 1."
            )

=======
    def clean_input(cls, info, instance, data):
        instance.old_quantity = instance.quantity
        cleaned_input = super().clean_input(info, instance, data)
        if instance.order.status != OrderStatus.DRAFT:
            raise ValidationError({"id": "Only draft orders can be edited."})

        quantity = data["quantity"]
        if quantity <= 0:
            raise ValidationError(
                {"quantity": "Ensure this value is greater than or equal to 1."}
            )
>>>>>>> e81494c9
        return cleaned_input

    @classmethod
    def save(cls, info, instance, cleaned_input):
        change_order_line_quantity(
            info.context.user, instance, instance.old_quantity, instance.quantity
        )
        recalculate_order(instance.order)

    @classmethod
    def success_response(cls, instance):
        response = super().success_response(instance)
        response.order = instance.order
        return response<|MERGE_RESOLUTION|>--- conflicted
+++ resolved
@@ -1,11 +1,6 @@
 import graphene
 from django.core.exceptions import ValidationError
 from graphene.types import InputObjectType
-<<<<<<< HEAD
-from graphql_jwt.decorators import permission_required
-from graphql_jwt.exceptions import PermissionDenied
-=======
->>>>>>> e81494c9
 
 from ....account.models import User
 from ....core.exceptions import InsufficientStock
@@ -58,15 +53,8 @@
 class DraftOrderCreateInput(DraftOrderInput):
     lines = graphene.List(
         OrderLineCreateInput,
-<<<<<<< HEAD
-        description=dedent(
-            """Variant line input consisting of variant ID
-        and quantity of products."""
-        ),
-=======
         description="""Variant line input consisting of variant ID
         and quantity of products.""",
->>>>>>> e81494c9
     )
 
 
@@ -82,24 +70,6 @@
         permissions = ("order.manage_orders",)
 
     @classmethod
-<<<<<<< HEAD
-    def clean_input(cls, info, instance, input, errors):
-        shipping_address = input.pop("shipping_address", None)
-        billing_address = input.pop("billing_address", None)
-        cleaned_input = super().clean_input(info, instance, input, errors)
-        lines = input.pop("lines", None)
-        if lines:
-            variant_ids = [line.get("variant_id") for line in lines]
-            variants = cls.get_nodes_or_error(
-                ids=variant_ids,
-                only_type=ProductVariant,
-                errors=errors,
-                field="variants",
-            )
-            quantities = [line.get("quantity") for line in lines]
-            cleaned_input["variants"] = variants
-            cleaned_input["quantities"] = quantities
-=======
     def clean_input(cls, info, instance, data):
         shipping_address = data.pop("shipping_address", None)
         billing_address = data.pop("billing_address", None)
@@ -113,7 +83,6 @@
             cleaned_input["variants"] = variants
             cleaned_input["quantities"] = quantities
 
->>>>>>> e81494c9
         cleaned_input["status"] = OrderStatus.DRAFT
         display_gross_prices = info.context.site.settings.display_gross_prices
         cleaned_input["display_gross_prices"] = display_gross_prices
@@ -126,21 +95,6 @@
             cleaned_input["billing_address"] = user.default_billing_address
 
         if shipping_address:
-<<<<<<< HEAD
-            shipping_address, errors = cls.validate_address(
-                shipping_address,
-                errors,
-                "shipping_address",
-                instance=instance.shipping_address,
-            )
-            cleaned_input["shipping_address"] = shipping_address
-        if billing_address:
-            billing_address, errors = cls.validate_address(
-                billing_address,
-                errors,
-                "billing_address",
-                instance=instance.billing_address,
-=======
             shipping_address = cls.validate_address(
                 shipping_address, instance=instance.shipping_address
             )
@@ -148,23 +102,13 @@
         if billing_address:
             billing_address = cls.validate_address(
                 billing_address, instance=instance.billing_address
->>>>>>> e81494c9
             )
             cleaned_input["billing_address"] = billing_address
         return cleaned_input
 
-<<<<<<< HEAD
-    @classmethod
-    def user_is_allowed(cls, user, input):
-        return user.has_perm("order.manage_orders")
-
-    @classmethod
-    def save(cls, info, instance, cleaned_input):
-=======
     @staticmethod
     def _save_addresses(instance, cleaned_input):
         # Create the draft creation event
->>>>>>> e81494c9
         shipping_address = cleaned_input.get("shipping_address")
         if shipping_address:
             shipping_address.save()
@@ -173,16 +117,9 @@
         if billing_address:
             billing_address.save()
             instance.billing_address = billing_address.get_copy()
-<<<<<<< HEAD
-        super().save(info, instance, cleaned_input)
-        instance.save(update_fields=["billing_address", "shipping_address"])
-        variants = cleaned_input.get("variants")
-        quantities = cleaned_input.get("quantities")
-=======
 
     @staticmethod
     def _save_lines(info, instance, quantities, variants):
->>>>>>> e81494c9
         if variants and quantities:
             lines = []
             for variant, quantity in zip(variants, quantities):
@@ -194,8 +131,6 @@
                     allow_overselling=True,
                     track_inventory=False,
                 )
-<<<<<<< HEAD
-=======
 
             # New event
             events.draft_order_added_products_event(
@@ -230,7 +165,6 @@
         )
 
         # Post-process the results
->>>>>>> e81494c9
         recalculate_order(instance)
 
 
@@ -254,14 +188,7 @@
     class Meta:
         description = "Deletes a draft order."
         model = models.Order
-<<<<<<< HEAD
-
-    @classmethod
-    def user_is_allowed(cls, user, input):
-        return user.has_perm("order.manage_orders")
-=======
-        permissions = ("order.manage_orders",)
->>>>>>> e81494c9
+        permissions = ("order.manage_orders",)
 
 
 class DraftOrderComplete(BaseMutation):
@@ -274,10 +201,7 @@
 
     class Meta:
         description = "Completes creating an order."
-<<<<<<< HEAD
-=======
-        permissions = ("order.manage_orders",)
->>>>>>> e81494c9
+        permissions = ("order.manage_orders",)
 
     @classmethod
     def update_user_fields(cls, order):
@@ -290,24 +214,9 @@
                 order.user = None
 
     @classmethod
-<<<<<<< HEAD
-    @permission_required("order.manage_orders")
-    def mutate(cls, root, info, id):
-        # DEMO: disable mutations
-        raise PermissionDenied("Be aware admin pirate! API runs in read only mode!")
-
-        errors = []
-        order = cls.get_node_or_error(info, id, errors, "id", Order)
-        if order:
-            errors = can_finalize_draft_order(order, errors)
-        if errors:
-            return cls(errors=errors)
-
-=======
     def perform_mutation(cls, _root, info, id):
         order = cls.get_node_or_error(info, id, only_type=Order)
         validate_draft_order(order)
->>>>>>> e81494c9
         cls.update_user_fields(order)
         order.status = OrderStatus.UNFULFILLED
 
@@ -331,38 +240,17 @@
         events.order_created_event(order=order, user=info.context.user, from_draft=True)
 
         if oversold_items:
-<<<<<<< HEAD
-            order.events.create(
-                type=OrderEvents.OVERSOLD_ITEMS.value,
-                user=info.context.user,
-                parameters={"oversold_items": oversold_items},
-            )
-        order.events.create(
-            type=OrderEvents.PLACED_FROM_DRAFT.value, user=info.context.user
-        )
-=======
             events.draft_order_oversold_items_event(
                 order=order, user=info.context.user, oversold_items=oversold_items
             )
 
->>>>>>> e81494c9
         return DraftOrderComplete(order=order)
 
 
 class DraftOrderLinesCreate(BaseMutation):
-<<<<<<< HEAD
-    order = graphene.Field(
-        graphene.NonNull(Order), description="A related draft order."
-    )
-    order_lines = graphene.List(
-        graphene.NonNull(OrderLine),
-        description="List of newly added order lines.",
-        required=True,
-=======
     order = graphene.Field(Order, description="A related draft order.")
     order_lines = graphene.List(
         graphene.NonNull(OrderLine), description="List of newly added order lines."
->>>>>>> e81494c9
     )
 
     class Arguments:
@@ -372,36 +260,11 @@
         input = graphene.List(
             OrderLineCreateInput,
             required=True,
-<<<<<<< HEAD
-            description=dedent("""Fields required to add order lines."""),
-=======
             description="Fields required to add order lines.",
->>>>>>> e81494c9
         )
 
     class Meta:
         description = "Create order lines for a draft order."
-<<<<<<< HEAD
-
-    @classmethod
-    @permission_required("order.manage_orders")
-    def mutate(cls, root, info, id, input):
-        # DEMO: disable mutations
-        raise PermissionDenied("Be aware admin pirate! API runs in read only mode!")
-
-        errors = []
-        order = cls.get_node_or_error(info, id, errors, "id", Order)
-        if not order:
-            return DraftOrderLinesCreate(errors=errors)
-        if order.status != OrderStatus.DRAFT:
-            cls.add_error(errors, "order_id", "Only draft orders can be edited.")
-
-        lines = []
-        for input_line in input:
-            variant_id = input_line["variant_id"]
-            variant = cls.get_node_or_error(
-                info, variant_id, errors, "variant_id", ProductVariant
-=======
         permissions = ("order.manage_orders",)
 
     @classmethod
@@ -415,26 +278,10 @@
             variant_id = input_line["variant_id"]
             variant = cls.get_node_or_error(
                 info, variant_id, "variant_id", only_type=ProductVariant
->>>>>>> e81494c9
             )
             quantity = input_line["quantity"]
             if quantity > 0:
                 if variant:
-<<<<<<< HEAD
-                    line = add_variant_to_order(
-                        order, variant, quantity, allow_overselling=True
-                    )
-                    lines.append(line)
-            else:
-                cls.add_error(
-                    errors,
-                    "quantity",
-                    "Ensure this value is greater than or equal to 1.",
-                )
-
-        recalculate_order(order)
-        return DraftOrderLinesCreate(order=order, order_lines=lines, errors=errors)
-=======
                     lines_to_add.append((quantity, variant))
             else:
                 raise ValidationError(
@@ -454,7 +301,6 @@
 
         recalculate_order(order)
         return DraftOrderLinesCreate(order=order, order_lines=lines)
->>>>>>> e81494c9
 
 
 class DraftOrderLineDelete(BaseMutation):
@@ -468,29 +314,6 @@
 
     class Meta:
         description = "Deletes an order line from a draft order."
-<<<<<<< HEAD
-
-    @classmethod
-    @permission_required("order.manage_orders")
-    def mutate(cls, root, info, id):
-        # DEMO: disable mutations
-        raise PermissionDenied("Be aware admin pirate! API runs in read only mode!")
-
-        errors = []
-        line = cls.get_node_or_error(info, id, errors, "id", OrderLine)
-        if not line:
-            return DraftOrderLineDelete(errors=errors)
-
-        order = line.order
-        if order.status != OrderStatus.DRAFT:
-            cls.add_error(errors, "id", "Only draft orders can be edited.")
-        if not errors:
-            db_id = line.id
-            delete_order_line(line)
-            line.id = db_id
-            recalculate_order(order)
-        return DraftOrderLineDelete(errors=errors, order=order, order_line=line)
-=======
         permissions = ("order.manage_orders",)
 
     @classmethod
@@ -511,7 +334,6 @@
 
         recalculate_order(order)
         return DraftOrderLineDelete(order=order, order_line=line)
->>>>>>> e81494c9
 
 
 class DraftOrderLineUpdate(ModelMutation):
@@ -529,23 +351,6 @@
         permissions = ("order.manage_orders",)
 
     @classmethod
-<<<<<<< HEAD
-    def user_is_allowed(cls, user, input):
-        return user.has_perm("order.manage_orders")
-
-    @classmethod
-    def clean_input(cls, info, instance, input, errors):
-        cleaned_input = super().clean_input(info, instance, input, errors)
-        if instance.order.status != OrderStatus.DRAFT:
-            cls.add_error(errors, "id", "Only draft orders can be edited.")
-
-        quantity = input["quantity"]
-        if quantity <= 0:
-            cls.add_error(
-                errors, "quantity", "Ensure this value is greater than or equal to 1."
-            )
-
-=======
     def clean_input(cls, info, instance, data):
         instance.old_quantity = instance.quantity
         cleaned_input = super().clean_input(info, instance, data)
@@ -557,7 +362,6 @@
             raise ValidationError(
                 {"quantity": "Ensure this value is greater than or equal to 1."}
             )
->>>>>>> e81494c9
         return cleaned_input
 
     @classmethod
