import graphene

from ....product.templatetags.product_images import get_thumbnail
from ...translations.enums import LanguageCodeEnum
from ..enums import (
    AccountErrorCode,
    AppErrorCode,
    CheckoutErrorCode,
    DiscountErrorCode,
    GiftCardErrorCode,
    JobStatusEnum,
    MenuErrorCode,
    MetadataErrorCode,
    OrderErrorCode,
    PageErrorCode,
    PaymentErrorCode,
    PermissionEnum,
    PermissionGroupErrorCode,
    PluginErrorCode,
    ProductErrorCode,
    ShippingErrorCode,
    ShopErrorCode,
    StockErrorCode,
    TranslationErrorCode,
    WarehouseErrorCode,
    WebhookErrorCode,
    WishlistErrorCode,
)
from .money import VAT


class CountryDisplay(graphene.ObjectType):
    code = graphene.String(description="Country code.", required=True)
    country = graphene.String(description="Country name.", required=True)
    vat = graphene.Field(VAT, description="Country tax.")


class LanguageDisplay(graphene.ObjectType):
    code = LanguageCodeEnum(
        description="ISO 639 representation of the language name.", required=True
    )
    language = graphene.String(description="Full name of the language.", required=True)


class Permission(graphene.ObjectType):
    code = PermissionEnum(description="Internal code for permission.", required=True)
    name = graphene.String(
        description="Describe action(s) allowed to do by permission.", required=True
    )

    class Meta:
        description = "Represents a permission object in a friendly form."


class Error(graphene.ObjectType):
    field = graphene.String(
        description=(
            "Name of a field that caused the error. A value of `null` indicates that "
            "the error isn't associated with a particular field."
        ),
        required=False,
    )
    message = graphene.String(description="The error message.")

    class Meta:
        description = "Represents an error in the input of a mutation."


class AccountError(Error):
    code = AccountErrorCode(description="The error code.", required=True)


<<<<<<< HEAD
class ServiceAccountError(AccountError):
    permissions = graphene.List(
        graphene.NonNull(PermissionEnum),
        description="List of permissions which causes the error.",
        required=False,
    )
=======
class AppError(Error):
    code = AppErrorCode(description="The error code.", required=True)
>>>>>>> c9d147db


class StaffError(AccountError):
    permissions = graphene.List(
        graphene.NonNull(PermissionEnum),
        description="List of permissions which causes the error.",
        required=False,
    )
    groups = graphene.List(
        graphene.NonNull(graphene.ID),
        description="List of permission group IDs which cause the error.",
        required=False,
    )
    users = graphene.List(
        graphene.NonNull(graphene.ID),
        description="List of user IDs which causes the error.",
        required=False,
    )


class CheckoutError(Error):
    code = CheckoutErrorCode(description="The error code.", required=True)


class DiscountError(Error):
    code = DiscountErrorCode(description="The error code.", required=True)


class MenuError(Error):
    code = MenuErrorCode(description="The error code.", required=True)


class MetadataError(Error):
    code = MetadataErrorCode(description="The error code.", required=True)


class OrderError(Error):
    code = OrderErrorCode(description="The error code.", required=True)


class PermissionGroupError(Error):
    code = PermissionGroupErrorCode(description="The error code.", required=True)
    permissions = graphene.List(
        graphene.NonNull(PermissionEnum),
        description="List of permissions which causes the error.",
        required=False,
    )
    users = graphene.List(
        graphene.NonNull(graphene.ID),
        description="List of user IDs which causes the error.",
        required=False,
    )


class ProductError(Error):
    code = ProductErrorCode(description="The error code.", required=True)


class ProductAttributeError(ProductError):
    attributes = graphene.List(
        graphene.NonNull(graphene.ID),
        description="List of attributes IDs which causes the error.",
        required=False,
    )


class BulkProductError(ProductError):
    index = graphene.Int(
        description="Index of an input list item that caused the error."
    )
    warehouses = graphene.List(
        graphene.NonNull(graphene.ID),
        description="List of warehouse IDs which causes the error.",
        required=False,
    )


class ShopError(Error):
    code = ShopErrorCode(description="The error code.", required=True)


class ShippingError(Error):
    code = ShippingErrorCode(description="The error code.", required=True)
    warehouses = graphene.List(
        graphene.NonNull(graphene.ID),
        description="List of warehouse IDs which causes the error.",
        required=False,
    )


class PageError(Error):
    code = PageErrorCode(description="The error code.", required=True)


class PaymentError(Error):
    code = PaymentErrorCode(description="The error code.", required=True)


class GiftCardError(Error):
    code = GiftCardErrorCode(description="The error code.", required=True)


class PluginError(Error):
    code = PluginErrorCode(description="The error code.", required=True)


class StockError(Error):
    code = StockErrorCode(description="The error code.", required=True)


class BulkStockError(ProductError):
    index = graphene.Int(
        description="Index of an input list item that caused the error."
    )


class WarehouseError(Error):
    code = WarehouseErrorCode(description="The error code.", required=True)


class WebhookError(Error):
    code = WebhookErrorCode(description="The error code.", required=True)


class WishlistError(Error):
    code = WishlistErrorCode(description="The error code.", required=True)


class TranslationError(Error):
    code = TranslationErrorCode(description="The error code.", required=True)


class SeoInput(graphene.InputObjectType):
    title = graphene.String(description="SEO title.")
    description = graphene.String(description="SEO description.")


class Weight(graphene.ObjectType):
    unit = graphene.String(description="Weight unit.", required=True)
    value = graphene.Float(description="Weight value.", required=True)

    class Meta:
        description = "Represents weight value in a specific weight unit."


class Image(graphene.ObjectType):
    url = graphene.String(required=True, description="The URL of the image.")
    alt = graphene.String(description="Alt text for an image.")

    class Meta:
        description = "Represents an image."

    @staticmethod
    def get_adjusted(image, alt, size, rendition_key_set, info):
        """Return Image adjusted with given size."""
        if size:
            url = get_thumbnail(
                image_file=image,
                size=size,
                method="thumbnail",
                rendition_key_set=rendition_key_set,
            )
        else:
            url = image.url
        url = info.context.build_absolute_uri(url)
        return Image(url, alt)


class PriceRangeInput(graphene.InputObjectType):
    gte = graphene.Float(description="Price greater than or equal to.", required=False)
    lte = graphene.Float(description="Price less than or equal to.", required=False)


class DateRangeInput(graphene.InputObjectType):
    gte = graphene.Date(description="Start date.", required=False)
    lte = graphene.Date(description="End date.", required=False)


class DateTimeRangeInput(graphene.InputObjectType):
    gte = graphene.DateTime(description="Start date.", required=False)
    lte = graphene.DateTime(description="End date.", required=False)


class IntRangeInput(graphene.InputObjectType):
    gte = graphene.Int(description="Value greater than or equal to.", required=False)
    lte = graphene.Int(description="Value less than or equal to.", required=False)


class TaxType(graphene.ObjectType):
    """Representation of tax types fetched from tax gateway."""

    description = graphene.String(description="Description of the tax type.")
    tax_code = graphene.String(
        description="External tax code used to identify given tax group."
    )


class Job(graphene.Interface):
    id = graphene.ID(description="ID of job.", required=True)
    status = JobStatusEnum(description="Job status.", required=True)
    created_at = graphene.DateTime(
        description="Created date time of job in ISO 8601 format.", required=True
    )
    updated_at = graphene.DateTime(
        description="Date time of job last update in ISO 8601 format.", required=True
    )<|MERGE_RESOLUTION|>--- conflicted
+++ resolved
@@ -70,17 +70,22 @@
     code = AccountErrorCode(description="The error code.", required=True)
 
 
-<<<<<<< HEAD
+# DEPRECATED: Will be removed in 2020-07-31 (issue: #5521).
 class ServiceAccountError(AccountError):
     permissions = graphene.List(
         graphene.NonNull(PermissionEnum),
         description="List of permissions which causes the error.",
         required=False,
     )
-=======
+
+
 class AppError(Error):
     code = AppErrorCode(description="The error code.", required=True)
->>>>>>> c9d147db
+    permissions = graphene.List(
+        graphene.NonNull(PermissionEnum),
+        description="List of permissions which causes the error.",
+        required=False,
+    )
 
 
 class StaffError(AccountError):
