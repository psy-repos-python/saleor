--- conflicted
+++ resolved
@@ -60,61 +60,6 @@
     assert status == ProductAvailabilityStatus.NOT_YET_AVAILABLE
 
 
-<<<<<<< HEAD
-def test_variant_is_out_of_stock_when_product_is_unavalable(
-    unavailable_product, warehouse
-):
-    product = unavailable_product
-    product.product_type.has_variants = True
-
-    variant = product.variants.create(sku="test", price_amount=Decimal(10))
-    Stock.objects.create(product_variant=variant, warehouse=warehouse, quantity=0)
-
-    status = get_variant_availability_status(variant, "US")
-    assert status == VariantAvailabilityStatus.OUT_OF_STOCK
-
-
-@pytest.mark.parametrize(
-    "current_stock, expected_status",
-    (
-        (0, VariantAvailabilityStatus.OUT_OF_STOCK),
-        (1, VariantAvailabilityStatus.AVAILABLE),
-    ),
-)
-def test_variant_availability_status(stock, current_stock, expected_status):
-    stock.quantity = current_stock
-    stock.save(update_fields=["quantity"])
-    variant = stock.product_variant
-
-    status = get_variant_availability_status(variant, "US")
-    assert status == expected_status
-
-
-def test_variant_is_still_available_when_another_variant_is_unavailable(
-    product_variant_list, warehouse
-):
-    """
-    Ensure a variant is not incorrectly flagged as out of stock when another variant
-    from the parent product is unavailable.
-    """
-
-    unavailable_variant, available_variant = product_variant_list[:2]
-    Stock.objects.create(
-        product_variant=unavailable_variant, warehouse=warehouse, quantity=0
-    )
-    Stock.objects.create(
-        product_variant=available_variant, warehouse=warehouse, quantity=1,
-    )
-
-    status = get_variant_availability_status(available_variant, "US")
-    assert status == VariantAvailabilityStatus.AVAILABLE
-
-    status = get_variant_availability_status(unavailable_variant, "US")
-    assert status == VariantAvailabilityStatus.OUT_OF_STOCK
-
-
-=======
->>>>>>> 0e7267bb
 def test_availability(stock, monkeypatch, settings):
     product = stock.product_variant.product
     taxed_price = TaxedMoney(Money("10.0", "USD"), Money("12.30", "USD"))
