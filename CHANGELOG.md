# Changelog

All notable, unreleased changes to this project will be documented in this file. For the released changes, please visit the [Releases](https://github.com/mirumee/saleor/releases) page.

## [Unreleased]

- Relocate Checkout and CheckoutLine methods into separate module and update checkout related plugins to use them - #4980 by @krzysztofwolski
- Fix problem with free shipping voucher - #4942 by @IKarbowiak
- Add sub-categories to random data - #4949 by @IKarbowiak
- Deprecate `localized` field in Money type - #4952 by @IKarbowiak
- Fix for shipping api doesn't apply taxes - #4913 by @kswiatek92
- Query object translation with only manage_translation permission - #4914 by @fowczarek
- Add customer note to draft orders api - #4973 by @IKarbowiak
- Allow to delete category and leave products - #4970 by @IKarbowiak
- Remove thumbnail generation from migration - #3494 by @kswiatek92
- Rename 'shipping_date' field in fulfillment model to 'created' - #2433 by @kswiatek92
- Reduce number of queries for 'completeCheckout' mutation - #4989 by @IKarbowiak
- Now force pytest to ignore the environment variable containing the django settings module - #4992 by @NyanKiyoshi
- Extend JWT token payload with user information - #4987 by @salwator
- Optimize the queries for product list in the dashboard - #4995 by @IKarbowiak
- Drop dashboard 1.0 - #5000 by @IKarbowiak
- Fixed serialization error on weight fields when running `loaddata` and `dumpdb` - #5005 by @NyanKiyoshi
- Fixed JSON encoding error on Google Analytics reporting - #5004 by @NyanKiyoshi
- Create custom field to translation, use new translation types in translations query - #5007 by @fowczarek
- Take allocated stock in account in `StockAvailability` filter - #5019 by @simonbru
- Generate matching postal codes for US addresses - #5033 by @maarcingebala
- Update debug toolbar - #5032 by @IKarbowiak
- Allow staff member to receive notification about customers orders - #4993 by @kswiatek92
- JWT payload now contains user global id - #5039 by @salwator
- Made middleware path resolving lazy and refactored middleware names - #5041 by @NyanKiyoshi
- Generate slug in attribute value save - #5055 by @fowczarek
- Fix order status after order update - #5072 by @fowczarek
- Extend top-level connection resolvers with ability to sort results - #5018 by @fowczarek
- Drop storefront 1.0 - #5043 by @IKarbowiak
- Replace permissions strings with enums - #5038 by @kswiatek92
- Remove gateways forms and templates - #5075 by @IKarbowiak
- Add `Wishlist` models and GraphQL endpoints - #5021 by @derenio
- Remove deprecated code - #5107 by @IKarbowiak
- Fix voucher start date filtering - #5133 by @dominik-zeglen
- Search by sku in products query - #5117 by @fowczarek
- Send fulfillment update email - #5118 by @IKarbowiak
- Add address query - #5148 by @kswiatek92
- Add `checkout_quantity_changed` webhook - #5042 by @derenio
- Remove unnecessary manage_orders permission - #5142 by @kswiatek92
- Mutation to change user email - #5076 by @kswiatek92
- Add mypy checks - #5150 by @IKarbowiak
<<<<<<< HEAD
- Fix getting title field in page mutations #5160 by @maarcingebala
=======
- Move extracting user or service_account from context to utils - #5152 by @kswiatek92
- Add deprecate description to order status/created arguments - #5076 by @kswiatek92
>>>>>>> 3f5c4c87

## 2.9.0

### API

- Add mutation to change customer's first name last name - #4489 by @fowczarek
- Add mutation to delete customer's account - #4494 by @fowczarek
- Add mutation to change customer's password - #4656 by @fowczarek
- Add ability to customize email sender address in emails sent by Saleor - #4820 by @NyanKiyoshi
- Add ability to filter attributes per global ID - #4640 by @NyanKiyoshi
- Add ability to search product types by value (through the name) - #4647 by @NyanKiyoshi
- Add queries and mutation for serving and saving the configuration of all plugins - #4576 by @korycins
- Add `redirectUrl` to staff and user create mutations - #4717 by @fowczarek
- Add error codes to mutations responses - #4676 by @Kwaidan00
- Add translations to countries in `shop` query - #4732 by @fowczarek
- Add support for sorting product by their attribute values through given attribute ID - #4740 by @NyanKiyoshi
- Add descriptions for queries and query arguments - #4758 by @maarcingebala
- Add support for Apollo Federation - #4825 by @salwator
- Add mutation to create multiple product variants at once - #4735 by @fowczarek
- Add default value to custom errors - #4797 by @fowczarek
- Extend `availablePaymentGateways` field with gateways' configuration data - #4774 by @salwator
- Change `AddressValidationRules` API - #4655 by @Kwaidan00
- Use search in a consistent way; add sort by product type name and publication status to `products` query. - #4715 by @fowczarek
- Unify `menuItemMove` mutation with other reordering mutations - #4734 by @NyanKiyoshi
- Don't create an order when the payment was unsuccessful - #4500 by @NyanKiyoshi
- Don't require shipping information in checkout for digital orders - #4573 by @NyanKiyoshi
- Drop `manage_users` permission from the `permissions` query - #4854 by @maarcingebala
- Deprecate `inCategory` and `inCollection` attributes filters in favor of `filter` argument - #4700 by @NyanKiyoshi & @khalibloo
- Remove `PaymentGatewayEnum` from the schema, as gateways now are dynamic plugins - #4756 by @salwator
- Require `manage_products` permission to query `costPrice` and `stockQuantity` fields - #4753 by @NyanKiyoshi
- Refactor account mutations - #4510, #4668 by @fowczarek
- Fix generating random avatars when updating staff accounts - #4521 by @maarcingebala
- Fix updating JSON menu representation in mutations - #4524 by @maarcingebala
- Fix setting variant's `priceOverride` and `costPrice` to `null` - #4754 by @NyanKiyoshi
- Fix fetching staff user without `manage_users` permission - #4835 by @fowczarek
- Ensure that a GraphQL query is a string - #4836 by @nix010
- Add ability to configure the password reset link - #4863 by @fowczarek

### Core

- Add enterprise-grade attributes management - #4351 by @dominik-zeglen and @NyanKiyoshix
- Add extensions manager - #4497 by @korycins
- Add service accounts - backend support - #4689 by @korycins
- Add support for webhooks - #4731 by @korycins
- Migrate the attributes mapping from HStore to many-to-many relation - #4663 by @NyanKiyoshi
- Create general abstraction for object metadata - #4447 by @salwator
- Add metadata to `Order` and `Fulfillment` models - #4513, #4866 by @szewczykmira
- Migrate the tax calculations to plugins - #4497 by @korycins
- Rewrite payment gateways using plugin architecture - #4669 by @salwator
- Rewrite Stripe integration to use PaymentIntents API - #4606 by @salwator
- Refactor password recovery system - #4617 by @fowczarek
- Add functionality to sort products by their "minimal variant price" - #4416 by @derenio
- Add voucher's "once per customer" feature - #4442 by @fowczarek
- Add validations for minimum password length in settings - #4735 by @fowczarek
- Add form to configure payments in the dashboard - #4807 by @szewczykmira
- Change `unique_together` in `AttributeValue` - #4805 by @fowczarek
- Change max length of SKU to 255 characters - #4811 by @lex111
- Distinguish `OrderLine` product name and variant name - #4702 by @fowczarek
- Fix updating order status after automatic fulfillment of digital products - #4709 by @korycins
- Fix error when updating or creating a sale with missing required values - #4778 by @NyanKiyoshi
- Fix error filtering pages by URL in the dashboard 1.0 - #4776 by @NyanKiyoshi
- Fix display of the products tax rate in the details page of dashboard 1.0 - #4780 by @NyanKiyoshi
- Fix adding the same product into a collection multiple times - #4518 by @NyanKiyoshi
- Fix crash when placing an order when a customer happens to have the same address more than once - #4824 by @NyanKiyoshi
- Fix time zone based tests - #4468 by @fowczarek
- Fix serializing empty URLs as a string when creating menu items - #4616 by @maarcingebala
- The invalid IP address in HTTP requests now fallback to the requester's IP address. - #4597 by @NyanKiyoshi
- Fix product variant update with current attribute values - #4936 by @fowczarek

### Dashboard 2.0

- Allow selecting the number of rows displayed in dashboard's list views - #4414 by @benekex2
- Add ability to toggle visible columns in product list - #4608 by @dominik-zeglen
- Add voucher settings - #4556 by @benekex2
- Contrast improvements - #4508 by @benekex2
- Display menu item form errors - #4551 by @dominik-zeglen
- Do not allow random IDs to appear in snapshots - #4495 by @dominik-zeglen
- Input UI changes - #4542 by @benekex2
- Implement new menu design - #4476 by @benekex2
- Refetch attribute list after closing modal - #4615 by @dominik-zeglen
- Add config for Testcafe - #4553 by @dominik-zeglen
- Fix product type taxes select - #4453 by @benekex2
- Fix form reloading - #4467 by @dominik-zeglen
- Fix voucher limit value when checkbox unchecked - #4456 by @benekex2
- Fix searches and pickers - #4487 by @dominik-zeglen
- Fix dashboard menu styles - #4491 by @benekex2
- Fix menu responsiveness - #4511 by @benekex2
- Fix loosing focus while typing in the product description field - #4549 by @dominik-zeglen
- Fix MUI warnings - #4588 by @dominik-zeglen
- Fix bulk action checkboxes - #4618 by @dominik-zeglen
- Fix rendering user avatar when it's empty #4546 by @maarcingebala
- Remove Dashboard 2.0 files form Saleor repository - #4631 by @dominik-zeglen

### Other notable changes

- Replace Pipenv with Poetry - #3894 by @michaljelonek
- Upgrade `django-prices` to v2.1 - #4639 by @NyanKiyoshi
- Disable reports from uWSGI about broken pipe and write errors from disconnected clients - #4596 by @NyanKiyoshi
- Fix the random failures of `populatedb` trying to create users with an existing email - #4769 by @NyanKiyoshi
- Enforce `pydocstyle` for Python docstrings over the project - #4562 by @NyanKiyoshi
- Move Django Debug Toolbar to dev requirements - #4454 by @derenio
- Change license for artwork to CC-BY 4.0
- New translations:
  - Greek

## 2.8.0

### Core

- Avatax backend support - #4310 by @korycins
- Add ability to store used payment sources in gateways (first implemented in Braintree) - #4195 by @salwator
- Add ability to specify a minimal quantity of checkout items for a voucher - #4427 by @fowczarek
- Change the type of start and end date fields from Date to DateTime - #4293 by @fowczarek
- Revert the custom dynamic middlewares - #4452 by @NyanKiyoshi

### Dashboard 2.0

- UX improvements in Vouchers section - #4362 by @benekex2
- Add company address configuration - #4432 by @benekex2
- Require name when saving a custom list filter - #4269 by @benekex2
- Use `esModuleInterop` flag in `tsconfig.json` to simplify imports - #4372 by @dominik-zeglen
- Use hooks instead of a class component in forms - #4374 by @dominik-zeglen
- Drop CSRF token header from API client - #4357 by @dominik-zeglen
- Fix various bugs in the product section - #4429 by @dominik-zeglen

### Other notable changes

- Fix error when creating a checkout with voucher code - #4292 by @NyanKiyoshi
- Fix error when users enter an invalid phone number in an address - #4404 by @NyanKiyoshi
- Fix error when adding a note to an anonymous order - #4319 by @NyanKiyoshi
- Fix gift card duplication error in the `populatedb` script - #4336 by @fowczarek
- Fix vouchers apply once per order - #4339 by @fowczarek
- Fix discount tests failing at random - #4401 by @korycins
- Add `SPECIFIC_PRODUCT` type to `VoucherType` - #4344 by @fowczarek
- New translations:
  - Icelandic
- Refactored the backend side of `checkoutCreate` to improve performances and prevent side effects over the user's checkout if the checkout creation was to fail. - #4367 by @NyanKiyoshi
- Refactored the logic of cleaning the checkout shipping method over the API, so users do not lose the shipping method when updating their checkout. If the shipping method becomes invalid, it will be replaced by the cheapest available. - #4367 by @NyanKiyoshi & @szewczykmira
- Refactored process of getting available shipping methods to make it easier to understand and prevent human-made errors. - #4367 by @NyanKiyoshi
- Moved 3D secure option to Braintree plugin configuration and update config structure mechanism - #4751 by @salwator

## 2.7.0

### API

- Create order only when payment is successful - #4154 by @NyanKiyoshi
- Order Events containing order lines or fulfillment lines now return the line object in the GraphQL API - #4114 by @NyanKiyoshi
- GraphQL now prints exceptions to stderr as well as returning them or not - #4148 by @NyanKiyoshi
- Refactored API resolvers to static methods with root typing - #4155 by @NyanKiyoshi
- Add phone validation in the GraphQL API to handle the library upgrade - #4156 by @NyanKiyoshi

### Core

- Add basic Gift Cards support in the backend - #4025 by @fowczarek
- Add the ability to sort products within a collection - #4123 by @NyanKiyoshi
- Implement customer events - #4094 by @NyanKiyoshi
- Merge "authorize" and "capture" operations - #4098 by @korycins, @NyanKiyoshi
- Separate the Django middlewares from the GraphQL API middlewares - #4102 by @NyanKiyoshi, #4186 by @cmiacz

### Dashboard 2.0

- Add navigation section - #4012 by @dominik-zeglen
- Add filtering on product list - #4193 by @dominik-zeglen
- Add filtering on orders list - #4237 by @dominik-zeglen
- Change input style and improve Storybook stories - #4115 by @dominik-zeglen
- Migrate deprecated fields in Dashboard 2.0 - #4121 by @benekex2
- Add multiple select checkbox - #4133, #4146 by @benekex2
- Rename menu items in Dashboard 2.0 - #4172 by @benekex2
- Category delete modal improvements - #4171 by @benekex2
- Close modals on click outside - #4236 - by @benekex2
- Use date localize hook in translations - #4202 by @dominik-zeglen
- Unify search API - #4200 by @dominik-zeglen
- Default default PAGINATE_BY - #4238 by @dominik-zeglen
- Create generic filtering interface - #4221 by @dominik-zeglen
- Add default state to rich text editor = #4281 by @dominik-zeglen
- Fix translation discard button - #4109 by @benekex2
- Fix draftail options and icons - #4132 by @benekex2
- Fix typos and messages in Dashboard 2.0 - #4168 by @benekex2
- Fix view all orders button - #4173 by @benekex2
- Fix visibility card view - #4198 by @benekex2
- Fix query refetch after selecting an object in list - #4272 by @dominik-zeglen
- Fix image selection in variants - #4270 by @benekex2
- Fix collection search - #4267 by @dominik-zeglen
- Fix quantity height in draft order edit - #4273 by @benekex2
- Fix checkbox clickable area size - #4280 by @dominik-zeglen
- Fix breaking object selection in menu section - #4282 by @dominik-zeglen
- Reset selected items when tab switch - #4268 by @benekex2

### Other notable changes

- Add support for Google Cloud Storage - #4127 by @chetabahana
- Adding a nonexistent variant to checkout no longer crashes - #4166 by @NyanKiyoshi
- Disable storage of Celery results - #4169 by @NyanKiyoshi
- Disable polling in Playground - #4188 by @maarcingebala
- Cleanup code for updated function names and unused argument - #4090 by @jxltom
- Users can now add multiple "Add to Cart" forms in a single page - #4165 by @NyanKiyoshi
- Fix incorrect argument in `get_client_token` in Braintree integration - #4182 by @maarcingebala
- Fix resolving attribute values when transforming them to HStore - #4161 by @maarcingebala
- Fix wrong calculation of subtotal in cart page - #4145 by @korycins
- Fix margin calculations when product/variant price is set to zero - #4170 by @MahmoudRizk
- Fix applying discounts in checkout's subtotal calculation in API - #4192 by @maarcingebala
- Fix GATEWAYS_ENUM to always contain all implemented payment gateways - #4108 by @koradon

## 2.6.0

### API

- Add unified filtering interface in resolvers - #3952, #4078 by @korycins
- Add mutations for bulk actions - #3935, #3954, #3967, #3969, #3970 by @akjanik
- Add mutation for reordering menu items - #3958 by @NyanKiyoshi
- Optimize queries for single nodes - #3968 @NyanKiyoshi
- Refactor error handling in mutations #3891 by @maarcingebala & @akjanik
- Specify mutation permissions through Meta classes - #3980 by @NyanKiyoshi
- Unify pricing access in products and variants - #3948 by @NyanKiyoshi
- Use only_fields instead of exclude_fields in type definitions - #3940 by @michaljelonek
- Prefetch collections when getting sales of a bunch of products - #3961 by @NyanKiyoshi
- Remove unnecessary dedents from GraphQL schema so new Playground can work - #4045 by @salwator
- Restrict resolving payment by ID - #4009 @NyanKiyoshi
- Require `checkoutId` for updating checkout's shipping and billing address - #4074 by @jxltom
- Handle errors in `TokenVerify` mutation - #3981 by @fowczarek
- Unify argument names in types and resolvers - #3942 by @NyanKiyoshi

### Core

- Use Black as the default code formatting tool - #3852 by @krzysztofwolski and @NyanKiyoshi
- Dropped Python 3.5 support - #4028 by @korycins
- Rename Cart to Checkout - #3963 by @michaljelonek
- Use data classes to exchange data with payment gateways - #4028 by @korycins
- Refactor order events - #4018 by @NyanKiyoshi

### Dashboard 2.0

- Add bulk actions - #3955 by @dominik-zeglen
- Add user avatar management - #4030 by @benekex2
- Add navigation drawer support on mobile devices - #3839 by @benekex2
- Fix rendering validation errors in product form - #4024 by @benekex2
- Move dialog windows to query string rather than router paths - #3953 by @dominik-zeglen
- Update order events types - #4089 by @jxltom
- Code cleanup by replacing render props with react hooks - #4010 by @dominik-zeglen

### Other notable changes

- Add setting to enable Django Debug Toolbar - #3983 by @koradon
- Use newest GraphQL Playground - #3971 by @salwator
- Ensure adding to quantities in the checkout is respecting the limits - #4005 by @NyanKiyoshi
- Fix country area choices - #4008 by @fowczarek
- Fix price_range_as_dict function - #3999 by @zodiacfireworks
- Fix the product listing not showing in the voucher when there were products selected - #4062 by @NyanKiyoshi
- Fix crash in Dashboard 1.0 when updating an order address's phone number - #4061 by @NyanKiyoshi
- Reduce the time of tests execution by using dummy password hasher - #4083 by @korycins
- Set up explicit **hash** function - #3979 by @akjanik
- Unit tests use none as media root - #3975 by @korycins
- Update file field styles with materializecss template filter - #3998 by @zodiacfireworks
- New translations:
  - Albanian
  - Colombian Spanish
  - Lithuanian

## 2.5.0

### API

- Add query to fetch draft orders - #3809 by @michaljelonek
- Add bulk delete mutations - #3838 by @michaljelonek
- Add `languageCode` enum to API - #3819 by @michaljelonek, #3854 by @jxltom
- Duplicate address instances in checkout mutations - #3866 by @pawelzar
- Restrict access to `orders` query for unauthorized users - #3861 by @pawelzar
- Support setting address as default in address mutations - #3787 by @jxltom
- Fix phone number validation in GraphQL when country prefix not given - #3905 by @patrys
- Report pretty stack traces in DEBUG mode - #3918 by @patrys

### Core

- Drop support for Django 2.1 and Django 1.11 (previous LTS) - #3929 by @patrys
- Fulfillment of digital products - #3868 by @korycins
- Introduce avatars for staff accounts - #3878 by @pawelzar
- Refactor the account avatars path from a relative to absolute - #3938 by @NyanKiyoshi

### Dashboard 2.0

- Add translations section - #3884 by @dominik-zeglen
- Add light/dark theme - #3856 by @dominik-zeglen
- Add customer's address book view - #3826 by @dominik-zeglen
- Add "Add variant" button on the variant details page = #3914 by @dominik-zeglen
- Add back arrows in "Configure" subsections - #3917 by @dominik-zeglen
- Display avatars in staff views - #3922 by @dominik-zeglen
- Prevent user from changing his own status and permissions - #3922 by @dominik-zeglen
- Fix crashing product create view - #3837, #3910 by @dominik-zeglen
- Fix layout in staff members details page - #3857 by @dominik-zeglen
- Fix unfocusing rich text editor - #3902 by @dominik-zeglen
- Improve accessibility - #3856 by @dominik-zeglen

### Other notable changes

- Improve user and staff management in dashboard 1.0 - #3781 by @jxltom
- Fix default product tax rate in Dashboard 1.0 - #3880 by @pawelzar
- Fix logo in docs - #3928 by @michaljelonek
- Fix name of logo file - #3867 by @jxltom
- Fix variants for juices in example data - #3926 by @michaljelonek
- Fix alignment of the cart dropdown on new bootstrap version - #3937 by @NyanKiyoshi
- Refactor the account avatars path from a relative to absolute - #3938 by @NyanKiyoshi
- New translations:
  - Armenian
  - Portuguese
  - Swahili
  - Thai

## 2.4.0

### API

- Add model translations support in GraphQL API - #3789 by @michaljelonek
- Add mutations to manage addresses for authenticated customers - #3772 by @Kwaidan00, @maarcingebala
- Add mutation to apply vouchers in checkout - #3739 by @Kwaidan00
- Add thumbnail field to `OrderLine` type - #3737 by @michaljelonek
- Add a query to fetch order by token - #3740 by @michaljelonek
- Add city choices and city area type to address validator API - #3788 by @jxltom
- Fix access to unpublished objects in API - #3724 by @Kwaidan00
- Fix bug where errors are not returned when creating fulfillment with a non-existent order line - #3777 by @jxltom
- Fix `productCreate` mutation when no product type was provided - #3804 by @michaljelonek
- Enable database search in products query - #3736 by @michaljelonek
- Use authenticated user's email as default email in creating checkout - #3726 by @jxltom
- Generate voucher code if it wasn't provided in mutation - #3717 by @Kwaidan00
- Improve limitation of vouchers by country - #3707 by @michaljelonek
- Only include canceled fulfillments for staff in fulfillment API - #3778 by @jxltom
- Support setting address as when creating customer address #3782 by @jxltom
- Fix generating slug from title - #3816 by @maarcingebala
- Add `variant` field to `OrderLine` type - #3820 by @maarcingebala

### Core

- Add JSON fields to store rich-text content - #3756 by @michaljelonek
- Add function to recalculate total order weight - #3755 by @Kwaidan00, @maarcingebala
- Unify cart creation logic in API and Django views - #3761, #3790 by @maarcingebala
- Unify payment creation logic in API and Django views - #3715 by @maarcingebala
- Support partially charged and refunded payments - #3735 by @jxltom
- Support partial fulfillment of ordered items - #3754 by @jxltom
- Fix applying discounts when a sale has no end date - #3595 by @cprinos

### Dashboard 2.0

- Add "Discounts" section - #3654 by @dominik-zeglen
- Add "Pages" section; introduce Draftail WYSIWYG editor - #3751 by @dominik-zeglen
- Add "Shipping Methods" section - #3770 by @dominik-zeglen
- Add support for date and datetime components - #3708 by @dominik-zeglen
- Restyle app layout - #3811 by @dominik-zeglen

### Other notable changes

- Unify model field names related to models' public access - `publication_date` and `is_published` - #3706 by @michaljelonek
- Improve filter orders by payment status - #3749 @jxltom
- Refactor translations in emails - #3701 by @Kwaidan00
- Use exact image versions in docker-compose - #3742 by @ashishnitinpatil
- Sort order payment and history in descending order - #3747 by @jxltom
- Disable style-loader in dev mode - #3720 by @jxltom
- Add ordering to shipping method - #3806 by @michaljelonek
- Add missing type definition for dashboard 2.0 - #3776 by @jxltom
- Add header and footer for checkout success pages #3752 by @jxltom
- Add instructions for using local assets in Docker - #3723 by @michaljelonek
- Update S3 deployment documentation to include CORS configuration note - #3743 by @NyanKiyoshi
- Fix missing migrations for is_published field of product and page model - #3757 by @jxltom
- Fix problem with l10n in Braintree payment gateway template - #3691 by @Kwaidan00
- Fix bug where payment is not filtered from active ones when creating payment - #3732 by @jxltom
- Fix incorrect cart badge location - #3786 by @jxltom
- Fix storefront styles after bootstrap is updated to 4.3.1 - #3753 by @jxltom
- Fix logo size in different browser and devices with different sizes - #3722 by @jxltom
- Rename dumpdata file `db.json` to `populatedb_data.json` - #3810 by @maarcingebala
- Prefetch collections for product availability - #3813 by @michaljelonek
- Bump django-graphql-jwt - #3814 by @michaljelonek
- Fix generating slug from title - #3816 by @maarcingebala
- New translations:
  - Estonian
  - Indonesian

## 2.3.1

- Fix access to private variant fields in API - #3773 by maarcingebala
- Limit access of quantity and allocated quantity to staff in GraphQL API #3780 by @jxltom

## 2.3.0

### API

- Return user's last checkout in the `User` type - #3578 by @fowczarek
- Automatically assign checkout to the logged in user - #3587 by @fowczarek
- Expose `chargeTaxesOnShipping` field in the `Shop` type - #3603 by @fowczarek
- Expose list of enabled payment gateways - #3639 by @fowczarek
- Validate uploaded files in a unified way - #3633 by @fowczarek
- Add mutation to trigger fetching tax rates - #3622 by @fowczarek
- Use USERNAME_FIELD instead of hard-code email field when resolving user - #3577 by @jxltom
- Require variant and quantity fields in `CheckoutLineInput` type - #3592 by @jxltom
- Preserve order of nodes in `get_nodes_or_error` function - #3632 by @jxltom
- Add list mutations for `Voucher` and `Sale` models - #3669 by @michaljelonek
- Use proper type for countries in `Voucher` type - #3664 by @michaljelonek
- Require email in when creating checkout in API - #3667 by @michaljelonek
- Unify returning errors in the `tokenCreate` mutation - #3666 by @michaljelonek
- Use `Date` field in Sale/Voucher inputs - #3672 by @michaljelonek
- Refactor checkout mutations - #3610 by @fowczarek
- Refactor `clean_instance`, so it does not returns errors anymore - #3597 by @akjanik
- Handle GraphqQL syntax errors - #3576 by @jxltom

### Core

- Refactor payments architecture - #3519 by @michaljelonek
- Improve Docker and `docker-compose` configuration - #3657 by @michaljelonek
- Allow setting payment status manually for dummy gateway in Storefront 1.0 - #3648 by @jxltom
- Infer default transaction kind from operation type - #3646 by @jxltom
- Get correct payment status for order without any payments - #3605 by @jxltom
- Add default ordering by `id` for `CartLine` model - #3593 by @jxltom
- Fix "set password" email sent to customer created in the dashboard - #3688 by @Kwaidan00

### Dashboard 2.0

- ️Add taxes section - #3622 by @dominik-zeglen
- Add drag'n'drop image upload - #3611 by @dominik-zeglen
- Unify grid handling - #3520 by @dominik-zeglen
- Add component generator - #3670 by @dominik-zeglen
- Throw Typescript errors while snapshotting - #3611 by @dominik-zeglen
- Simplify mutation's error checking - #3589 by @dominik-zeglen
- Fix order cancelling - #3624 by @dominik-zeglen
- Fix logo placement - #3602 by @dominik-zeglen

### Other notable changes

- Register Celery task for updating exchange rates - #3599 by @jxltom
- Fix handling different attributes with the same slug - #3626 by @jxltom
- Add missing migrations for tax rate choices - #3629 by @jxltom
- Fix `TypeError` on calling `get_client_token` - #3660 by @michaljelonek
- Make shipping required as default when creating product types - #3655 by @jxltom
- Display payment status on customer's account page in Storefront 1.0 - #3637 by @jxltom
- Make order fields sequence in Dashboard 1.0 same as in Dashboard 2.0 - #3606 by @jxltom
- Fix returning products for homepage for the currently viewing user - #3598 by @jxltom
- Allow filtering payments by status in Dashboard 1.0 - #3608 by @jxltom
- Fix typo in the definition of order status - #3649 by @jxltom
- Add margin for order notes section - #3650 by @jxltom
- Fix logo position - #3609, #3616 by @jxltom
- Storefront visual improvements - #3696 by @piotrgrundas
- Fix product list price filter - #3697 by @Kwaidan00
- Redirect to success page after successful payment - #3693 by @Kwaidan00

## 2.2.0

### API

- Use `PermissionEnum` as input parameter type for `permissions` field - #3434 by @maarcingebala
- Add "authorize" and "charge" mutations for payments - #3426 by @jxltom
- Add alt text to product thumbnails and background images of collections and categories - #3429 by @fowczarek
- Fix passing decimal arguments = #3457 by @fowczarek
- Allow sorting products by the update date - #3470 by @jxltom
- Validate and clear the shipping method in draft order mutations - #3472 by @fowczarek
- Change tax rate field to choice field - #3478 by @fowczarek
- Allow filtering attributes by collections - #3508 by @maarcingebala
- Resolve to `None` when empty object ID was passed as mutation argument - #3497 by @maarcingebala
- Change `errors` field type from [Error] to [Error!] - #3489 by @fowczarek
- Support creating default variant for product types that don't use multiple variants - #3505 by @fowczarek
- Validate SKU when creating a default variant - #3555 by @fowczarek
- Extract enums to separate files - #3523 by @maarcingebala

### Core

- Add Stripe payment gateway - #3408 by @jxltom
- Add `first_name` and `last_name` fields to the `User` model - #3101 by @fowczarek
- Improve several payment validations - #3418 by @jxltom
- Optimize payments related database queries - #3455 by @jxltom
- Add publication date to collections - #3369 by @k-brk
- Fix hard-coded site name in order PDFs - #3526 by @NyanKiyoshi
- Update favicons to the new style - #3483 by @dominik-zeglen
- Fix migrations for default currency - #3235 by @bykof
- Remove Elasticsearch from `docker-compose.yml` - #3482 by @maarcingebala
- Resort imports in tests - #3471 by @jxltom
- Fix the no shipping orders payment crash on Stripe - #3550 by @NyanKiyoshi
- Bump backend dependencies - #3557 by @maarcingebala. This PR removes security issue CVE-2019-3498 which was present in Django 2.1.4. Saleor however wasn't vulnerable to this issue as it doesn't use the affected `django.views.defaults.page_not_found()` view.
- Generate random data using the default currency - #3512 by @stephenmoloney
- New translations:
  - Catalan
  - Serbian

### Dashboard 2.0

- Restyle product selection dialogs - #3499 by @dominik-zeglen, @maarcingebala
- Fix minor visual bugs in Dashboard 2.0 - #3433 by @dominik-zeglen
- Display warning if order draft has missing data - #3431 by @dominik-zeglen
- Add description field to collections - #3435 by @dominik-zeglen
- Add query batching - #3443 by @dominik-zeglen
- Use autocomplete fields in country selection - #3443 by @dominik-zeglen
- Add alt text to categories and collections - #3461 by @dominik-zeglen
- Use first and last name of a customer or staff member in UI - #3247 by @Bonifacy1, @dominik-zeglen
- Show error page if an object was not found - #3463 by @dominik-zeglen
- Fix simple product's inventory data saving bug - #3474 by @dominik-zeglen
- Replace `thumbnailUrl` with `thumbnail { url }` - #3484 by @dominik-zeglen
- Change "Feature on Homepage" switch behavior - #3481 by @dominik-zeglen
- Expand payment section in order view - #3502 by @dominik-zeglen
- Change TypeScript loader to speed up the build process - #3545 by @patrys

### Bugfixes

- Do not show `Pay For Order` if order is partly paid since partial payment is not supported - #3398 by @jxltom
- Fix attribute filters in the products category view - #3535 by @fowczarek
- Fix storybook dependencies conflict - #3544 by @dominik-zeglen

## 2.1.0

### API

- Change selected connection fields to lists - #3307 by @fowczarek
- Require pagination in connections - #3352 by @maarcingebala
- Replace Graphene view with a custom one - #3263 by @patrys
- Change `sortBy` parameter to use enum type - #3345 by @fowczarek
- Add `me` query to fetch data of a logged-in user - #3202, #3316 by @fowczarek
- Add `canFinalize` field to the Order type - #3356 by @fowczarek
- Extract resolvers and mutations to separate files - #3248 by @fowczarek
- Add VAT tax rates field to country - #3392 by @michaljelonek
- Allow creating orders without users - #3396 by @fowczarek

### Core

- Add Razorpay payment gatway - #3205 by @NyanKiyoshi
- Use standard tax rate as a default tax rate value - #3340 by @fowczarek
- Add description field to the Collection model - #3275 by @fowczarek
- Enforce the POST method on VAT rates fetching - #3337 by @NyanKiyoshi
- Generate thumbnails for category/collection background images - #3270 by @NyanKiyoshi
- Add warm-up support in product image creation mutation - #3276 by @NyanKiyoshi
- Fix error in the `populatedb` script when running it not from the project root - #3272 by @NyanKiyoshi
- Make Webpack rebuilds fast - #3290 by @patrys
- Skip installing Chromium to make deployment faster - #3227 by @jxltom
- Add default test runner - #3258 by @jxltom
- Add Transifex client to Pipfile - #3321 by @jxltom
- Remove additional pytest arguments in tox - #3338 by @jxltom
- Remove test warnings - #3339 by @jxltom
- Remove runtime warning when product has discount - #3310 by @jxltom
- Remove `django-graphene-jwt` warnings - #3228 by @jxltom
- Disable deprecated warnings - #3229 by @jxltom
- Add `AWS_S3_ENDPOINT_URL` setting to support DigitalOcean spaces. - #3281 by @hairychris
- Add `.gitattributes` file to hide diffs for generated files on Github - #3055 by @NyanKiyoshi
- Add database sequence reset to `populatedb` - #3406 by @michaljelonek
- Get authorized amount from succeeded auth transactions - #3417 by @jxltom
- Resort imports by `isort` - #3412 by @jxltom

### Dashboard 2.0

- Add confirmation modal when leaving view with unsaved changes - #3375 by @dominik-zeglen
- Add dialog loading and error states - #3359 by @dominik-zeglen
- Split paths and urls - #3350 by @dominik-zeglen
- Derive state from props in forms - #3360 by @dominik-zeglen
- Apply debounce to autocomplete fields - #3351 by @dominik-zeglen
- Use Apollo signatures - #3353 by @dominik-zeglen
- Add order note field in the order details view - #3346 by @dominik-zeglen
- Add app-wide progress bar - #3312 by @dominik-zeglen
- Ensure that all queries are built on top of TypedQuery - #3309 by @dominik-zeglen
- Close modal windows automatically - #3296 by @dominik-zeglen
- Move URLs to separate files - #3295 by @dominik-zeglen
- Add basic filters for products and orders list - #3237 by @Bonifacy1
- Fetch default currency from API - #3280 by @dominik-zeglen
- Add `displayName` property to components - #3238 by @Bonifacy1
- Add window titles - #3279 by @dominik-zeglen
- Add paginator component - #3265 by @dominik-zeglen
- Update Material UI to 3.6 - #3387 by @patrys
- Upgrade React, Apollo, Webpack and Babel - #3393 by @patrys
- Add pagination for required connections - #3411 by @dominik-zeglen

### Bugfixes

- Fix language codes - #3311 by @jxltom
- Fix resolving empty attributes list - #3293 by @maarcingebala
- Fix range filters not being applied - #3385 by @michaljelonek
- Remove timeout for updating image height - #3344 by @jxltom
- Return error if checkout was not found - #3289 by @maarcingebala
- Solve an auto-resize conflict between Materialize and medium-editor - #3367 by @adonig
- Fix calls to `ngettext_lazy` - #3380 by @patrys
- Filter preauthorized order from succeeded transactions - #3399 by @jxltom
- Fix incorrect country code in fixtures - #3349 by @bingimar
- Fix updating background image of a collection - #3362 by @fowczarek & @dominik-zeglen

### Docs

- Document settings related to generating thumbnails on demand - #3329 by @NyanKiyoshi
- Improve documentation for Heroku deployment - #3170 by @raybesiga
- Update documentation on Docker deployment - #3326 by @jxltom
- Document payment gateway configuration - #3376 by @NyanKiyoshi

## 2.0.0

### API

- Add mutation to delete a customer; add `isActive` field in `customerUpdate` mutation - #3177 by @maarcingebala
- Add mutations to manage authorization keys - #3082 by @maarcingebala
- Add queries for dashboard homepage - #3146 by @maarcingebala
- Allows user to unset homepage collection - #3140 by @oldPadavan
- Use enums as permission codes - #3095 by @the-bionic
- Return absolute image URLs - #3182 by @maarcingebala
- Add `backgroundImage` field to `CategoryInput` - #3153 by @oldPadavan
- Add `dateJoined` and `lastLogin` fields in `User` type - #3169 by @maarcingebala
- Separate `parent` input field from `CategoryInput` - #3150 by @akjanik
- Remove duplicated field in Order type - #3180 by @maarcingebala
- Handle empty `backgroundImage` field in API - #3159 by @maarcingebala
- Generate name-based slug in collection mutations - #3145 by @akjanik
- Remove products field from `collectionUpdate` mutation - #3141 by @oldPadavan
- Change `items` field in `Menu` type from connection to list - #3032 by @oldPadavan
- Make `Meta.description` required in `BaseMutation` - #3034 by @oldPadavan
- Apply `textwrap.dedent` to GraphQL descriptions - #3167 by @fowczarek

### Dashboard 2.0

- Add collection management - #3135 by @dominik-zeglen
- Add customer management - #3176 by @dominik-zeglen
- Add homepage view - #3155, #3178 by @Bonifacy1 and @dominik-zeglen
- Add product type management - #3052 by @dominik-zeglen
- Add site settings management - #3071 by @dominik-zeglen
- Escape node IDs in URLs - #3115 by @dominik-zeglen
- Restyle categories section - #3072 by @Bonifacy1

### Other

- Change relation between `ProductType` and `Attribute` models - #3097 by @maarcingebala
- Remove `quantity-allocated` generation in `populatedb` script - #3084 by @MartinSeibert
- Handle `Money` serialization - #3131 by @Pacu2
- Do not collect unnecessary static files - #3050 by @jxltom
- Remove host mounted volume in `docker-compose` - #3091 by @tiangolo
- Remove custom services names in `docker-compose` - #3092 by @tiangolo
- Replace COUNTRIES with countries.countries - #3079 by @neeraj1909
- Installing dev packages in docker since tests are needed - #3078 by @jxltom
- Remove comparing string in address-form-panel template - #3074 by @tomcio1205
- Move updating variant names to a Celery task - #3189 by @fowczarek

### Bugfixes

- Fix typo in `clean_input` method - #3100 by @the-bionic
- Fix typo in `ShippingMethod` model - #3099 by @the-bionic
- Remove duplicated variable declaration - #3094 by @the-bionic

### Docs

- Add createdb note to getting started for Windows - #3106 by @ajostergaard
- Update docs on pipenv - #3045 by @jxltom<|MERGE_RESOLUTION|>--- conflicted
+++ resolved
@@ -44,12 +44,9 @@
 - Remove unnecessary manage_orders permission - #5142 by @kswiatek92
 - Mutation to change user email - #5076 by @kswiatek92
 - Add mypy checks - #5150 by @IKarbowiak
-<<<<<<< HEAD
-- Fix getting title field in page mutations #5160 by @maarcingebala
-=======
 - Move extracting user or service_account from context to utils - #5152 by @kswiatek92
 - Add deprecate description to order status/created arguments - #5076 by @kswiatek92
->>>>>>> 3f5c4c87
+- Fix getting title field in page mutations #5160 by @maarcingebala
 
 ## 2.9.0
 
